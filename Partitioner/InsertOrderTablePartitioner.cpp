--- conflicted
+++ resolved
@@ -15,45 +15,45 @@
 
 namespace Partitioner_Namespace {
 
-bool metadataCompare (const ChunkKey &chunkKey1, const ChunkKey &chunkKey2) {
-    return chunkKey1[3] < chunKey2[3]; // should sort on partition subkey - dangerout to hardcode this though
-}
-
-
-
 
 InsertOrderTablePartitioner::InsertOrderTablePartitioner(const vector <int> chunkKeyPrefix, vector <ColumnInfo> &columnInfoVec, Data_Namespace::DataMgr *dataMgr, const size_t maxPartitionRows, const size_t pageSize /*default 1MB*/) :
 		chunkKeyPrefix_(chunkKeyPrefix), dataMgr_(dataMgr), maxPartitionRows_(maxPartitionRows), pageSize_(pageSize), maxPartitionId_(-1), partitionerType_("insert_order"){
     for (auto colIt = columnInfoVec.begin(); colIt != columnInfoVec.end(); ++colIt) {
         columnMap_[colIt -> columnDesc->columnId] = *colIt; 
     }
+    getChunkMetadata();
+
 }
 
 InsertOrderTablePartitioner::~InsertOrderTablePartitioner() {
 
 }
 
-InsertOrderTablePartitioner::getChunkMetadata() {
+void InsertOrderTablePartitioner::getChunkMetadata() {
     std::vector<std::pair<ChunkKey,ChunkMetadata> > chunkMetadataVec;
-    dataMgr_->getChunkMetadataVecForPrefix(chunkMetadataVec,chunkKeyPrefix_);
+    dataMgr_->getChunkMetadataVecForKeyPrefix(chunkMetadataVec,chunkKeyPrefix_);
+    //dataMgr_->getChunkMetadataVec(chunkMetadataVec);
+    cout << "Chunkmetadatavec size: " << chunkMetadataVec.size() << endl;
 
     // data comes like this - database_id, table_id, column_id, partition_id
     // but lets sort by database_id, table_id, partition_id, column_id
 
     int partitionSubKey = 3; 
-    std::sort(chunkMetadataVec.begin(); chunkMetadataVec.end();[&] (const std::pair<ChunkKey,ChunkMetadata> &pair1, const std::pair<ChunkKey,ChunkMetadata> &pair2) {
+    std::sort(chunkMetadataVec.begin(), chunkMetadataVec.end(),[&] (const std::pair<ChunkKey,ChunkMetadata> &pair1, const std::pair<ChunkKey,ChunkMetadata> &pair2) {
                 return pair1.first[3] < pair2.first[3];
             });
                 
     for (auto chunkIt = chunkMetadataVec.begin(); chunkIt != chunkMetadataVec.end(); ++chunkIt) {
         int curPartitionId = chunkIt->first[partitionSubKey];
-        if (partitionInfoVec_.empty() || curPartitionId != partitionInfoVec_.partitionId) {
-            partitionInfoVec_.push_back();
+        if (partitionInfoVec_.empty() || curPartitionId != partitionInfoVec_.back().partitionId) {
+            partitionInfoVec_.push_back(PartitionInfo());
             partitionInfoVec_.back().partitionId = curPartitionId;
-            partititonInfoVec_.back().numTuples = chunkIt->second.numElements;
+            partitionInfoVec_.back().numTuples = chunkIt->second.numElements;
+            cout << "Start Num elems: " << chunkIt->second.numElements << endl;
         }
         else {
-            if (chunkIt->second.numElements != partititonInfoVec_.back().partitionId) {
+            cout << "Num elems: " << chunkIt->second.numElements << endl;
+            if (chunkIt->second.numElements != partitionInfoVec_.back().numTuples) {
                 throw std::runtime_error ("Inconsistency in num tuples within fragment");
             }
         }
@@ -128,7 +128,7 @@
     cout << "After update" << endl;
 }
 
-PartitionInfo * InsertOrderTablePartitioner::createNewPartition(Data_Namespace::MemoryLevel memoryLevel) { 
+PartitionInfo * InsertOrderTablePartitioner::createNewPartition(const Data_Namespace::MemoryLevel memoryLevel) { 
     // also sets the new partition as the insertBuffer for each column
 
     // iterate through all ColumnInfo structs in map, unpin previous insert buffer and
@@ -142,15 +142,9 @@
         ChunkKey chunkKey =  chunkKeyPrefix_;
         chunkKey.push_back(colMapIt->second.columnDesc->columnId);
         chunkKey.push_back(maxPartitionId_);
-<<<<<<< HEAD
         colMapIt->second.insertBuffer = dataMgr_->createChunk(memoryLevel,chunkKey);
-        cout << "Creating chunk with encodingType: " << colMapIt->second.encodingType << endl;
-        colMapIt->second.insertBuffer->initEncoder(colMapIt->second.columnType,colMapIt->second.encodingType,colMapIt->second.encodingBits);
-=======
-        colMapIt->second.insertBuffer = dataMgr_->createChunk(Data_Namespace::DISK_LEVEL,chunkKey);
         cout << "Creating chunk with encodingType: " << colMapIt->second.columnDesc->compression << endl;
         colMapIt->second.insertBuffer->initEncoder(colMapIt->second.columnDesc->columnType.type,colMapIt->second.columnDesc->compression,colMapIt->second.columnDesc->comp_param);
->>>>>>> 28d740f4
     }
     PartitionInfo newPartitionInfo;
     newPartitionInfo.partitionId = maxPartitionId_;
